--- conflicted
+++ resolved
@@ -37,18 +37,10 @@
     "@d-fischer/typed-event-emitter": "^3.2.2",
     "ircv3": "^0.26.12",
     "tslib": "^2.0.3",
-<<<<<<< HEAD
-    "twitch-common": "^4.4.0"
-  },
-  "devDependencies": {
-    "twitch-auth": "^4.4.0"
-=======
-    "twitch-auth": "^4.4.6",
     "twitch-common": "^4.4.6"
   },
   "devDependencies": {
-    "twitch": "^4.4.6"
->>>>>>> 3d826938
+    "twitch-auth": "^4.4.6"
   },
   "peerDependencies": {
     "twitch-auth": "^4.4.0"
