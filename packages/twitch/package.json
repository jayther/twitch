{
  "name": "twitch",
  "version": "4.4.0",
  "description": "Interact with Twitch's API.",
  "keywords": [
    "twitch",
    "api",
    "stream",
    "kraken",
    "helix",
    "chatters",
    "bot"
  ],
  "sideEffects": false,
  "main": "lib",
  "types": "lib",
  "exports": {
    ".": {
      "require": "./lib/index.js",
      "import": "./es/index.mjs"
    }
  },
  "repository": {
    "type": "git",
    "url": "https://github.com/d-fischer/twitch.git",
    "directory": "packages/twitch"
  },
  "homepage": "https://d-fischer.github.io/twitch",
  "author": "Daniel Fischer <daniel@d-fischer.dev>",
  "funding": "https://github.com/sponsors/d-fischer",
  "license": "MIT",
  "dependencies": {
    "@d-fischer/cache-decorators": "^2.1.1",
    "@d-fischer/logger": "^3.1.0",
    "@d-fischer/rate-limiter": "^0.4.2",
    "@d-fischer/shared-utils": "^3.0.1",
    "top-package": "^1.0.0",
    "tslib": "^2.0.3",
<<<<<<< HEAD
    "twitch-api-call": "^4.4.0-pre.4",
    "twitch-common": "^4.4.0-pre.4"
=======
    "twitch-api-call": "^4.4.0",
    "twitch-auth": "^4.4.0",
    "twitch-common": "^4.4.0"
>>>>>>> 9d5bfa78
  },
  "peerDependencies": {
    "twitch-auth": "^4.4.0-pre.4"
  },
  "devDependencies": {
    "twitch-auth": "^4.4.0-pre.4"
  },
  "files": [
    "LICENSE",
    "README.md",
    "lib",
    "es",
    "scripts/npm"
  ],
  "scripts": {
    "build": "tsukuru",
    "rebuild": "tsukuru --clean",
    "postinstall": "node ./scripts/npm/postinstall.js"
  }
}<|MERGE_RESOLUTION|>--- conflicted
+++ resolved
@@ -36,20 +36,14 @@
     "@d-fischer/shared-utils": "^3.0.1",
     "top-package": "^1.0.0",
     "tslib": "^2.0.3",
-<<<<<<< HEAD
-    "twitch-api-call": "^4.4.0-pre.4",
-    "twitch-common": "^4.4.0-pre.4"
-=======
     "twitch-api-call": "^4.4.0",
-    "twitch-auth": "^4.4.0",
     "twitch-common": "^4.4.0"
->>>>>>> 9d5bfa78
   },
   "peerDependencies": {
-    "twitch-auth": "^4.4.0-pre.4"
+    "twitch-auth": "^4.4.0"
   },
   "devDependencies": {
-    "twitch-auth": "^4.4.0-pre.4"
+    "twitch-auth": "^4.4.0"
   },
   "files": [
     "LICENSE",
