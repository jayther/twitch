--- conflicted
+++ resolved
@@ -1,9 +1,5 @@
-<<<<<<< HEAD
 import { NonEnumerable } from '@d-fischer/shared-utils';
-=======
->>>>>>> 6c5ca32e
 import AccessToken from '../API/AccessToken';
-import { NonEnumerable } from '../Toolkit/Decorators/NonEnumerable';
 import TwitchClient from '../TwitchClient';
 import AuthProvider from './AuthProvider';
 
@@ -30,11 +26,7 @@
 	 * You need to obtain one using one of the [Twitch OAuth flows](https://dev.twitch.tv/docs/authentication/getting-tokens-oauth/).
 	 * @param scopes The scopes this token has.
 	 */
-<<<<<<< HEAD
-	constructor(clientId: string, accessToken?: string, scopes?: string[]) {
-=======
-	constructor(clientId: string, accessToken?: string | AccessToken, scopes: string[] = []) {
->>>>>>> 6c5ca32e
+	constructor(clientId: string, accessToken?: string | AccessToken, scopes?: string[]) {
 		this._clientId = clientId || '';
 		if (accessToken) {
 			this._accessToken =
